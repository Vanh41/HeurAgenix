import os
import traceback
import time
from src.problems.base.components import BaseSolution, BaseOperator


class BaseEnv:
    """Base env that stores the static global data, current solution, dynamic state and provide necessary to support algorithm."""
    def __init__(self, data_name: str, problem: str, **kwargs):
        def find_file_in_folder(folder_path, file_name):
            return next((os.path.join(root, file_name) for root, _, files in os.walk(folder_path) if file_name in files), None)
        self.data_name = data_name
        self.problem = problem
<<<<<<< HEAD
        assert mode in ["train", "validation", "test", "smoke"]
        if os.path.exists(data_name):
            self.data_path = data_name
        elif os.path.exists(os.path.join("src", "problems", problem, "data", f"{self.mode}_data", data_name)):
            self.data_path = os.path.join("src", "problems", problem, "data", f"{self.mode}_data", data_name)
        elif os.path.exists(os.path.join("output", problem, "data", f"{self.mode}_data", data_name)):
            self.data_path = os.path.join(os.path.join("output", problem, "data", f"{self.mode}_data", data_name))
=======
        data_path1 = data_name
        data_path2 = find_file_in_folder(os.path.join("src", "problems", problem, "data"), data_name)
        data_path3 = find_file_in_folder(os.path.join("output", problem, "data"), data_name)
        if os.path.exists(data_path1):
            self.data_path = data_path1
        elif data_path2:
            self.data_path = data_path2
        elif data_path3:
            self.data_path = data_path3
        else:
            raise BaseException(f"No data {data_name} found.")
>>>>>>> 3a9a8afc
        self.data: tuple = self.load_data(self.data_path)
        self.current_solution: BaseSolution = None
        self.global_data: dict = None
        self.state_data: dict = None
        self.algorithm_data: dict = None
        self.recording: list[tuple] = None
        self.output_dir: str = None
        self.time_cost: float = 0
        # Maximum step to constructive a complete solution
        self.construction_steps: int = None
        # Key item in state to compare the solution
        self.key_item: str = None
        # Returns the advantage of the first and second key value 
        # A return value greater than 0 indicates that first is better and the larger the number, the greater the advantage.
        self.compare: callable = None

    @property
    def is_complete_solution(self) -> bool:
        pass

    @property
    def is_valid_solution(self) -> bool:
        return self.validation_solution(self.current_solution)

    @property
    def key_value(self) -> float:
        return self.state_data[self.key_item]

    def reset(self, experiment_name: str=None):
        self.current_solution = self.init_solution()
        self.global_data = self.get_global_data()
        self.state_data = self.get_state_data()
        self.algorithm_data = {}
        self.recording = []
        self.time_cost = 0
        if experiment_name:
            self.output_dir = os.path.join("output", self.problem, self.data_name.split(os.sep)[-1], experiment_name)
            os.makedirs(self.output_dir, exist_ok=True)

    def load_data(self, data_path: str) -> None:
        pass

    def init_solution(self) -> None:
        pass

    def get_global_data(self) -> dict:
        """Retrieve the global static information data as a dictionary.

        Returns:
            dict: A dictionary containing the global static information data.
        """
        pass

    def get_state_data(self) -> dict:
        """Retrieve the current dynamic state data as a dictionary.

        Returns:
            dict: A dictionary containing the current dynamic state data.
        """
        pass

    def validation_solution(self, solution: BaseSolution=None) -> bool:
        """Check the validation of this solution"""
        pass

    def run_heuristic(self, heuristic: callable, parameters:dict={}, inplace: bool=True) -> BaseOperator:
        try:
            start_time = time.time()
            operator, delta = heuristic(
                global_data=self.global_data,
                state_data=self.state_data,
                algorithm_data=self.algorithm_data,
                get_state_data_function=self.get_state_data,
                **parameters
            )
            end_time = time.time()
            if operator is not None:
                result = self.run_operator(operator, inplace, heuristic.__name__)
                if result:
                    self.algorithm_data.update(delta)
                    self.time_cost += end_time - start_time
                    return operator
            return False
        except Exception as e:
            trace_string = traceback.format_exc()
            print(trace_string)
            return trace_string

    def run_operator(self, operator: BaseOperator, inplace: bool=True, heuristic_name: str=None) -> bool:
        if isinstance(operator, BaseOperator):
            solution = operator.run(self.current_solution)
            if inplace:
                self.current_solution = solution
                self.recording.append((str(heuristic_name), operator, str(solution)))
            self.state_data = self.get_state_data()
            return True
        return False

    def get_observation(self) -> dict:
        pass

    def dump_result(self, content_dict: dict={}, dump_trajectory: bool=True) -> str:
        content = f"-data: {self.data_name}\n"
        content += f"-current_solution:\n{self.current_solution}\n"
        content += f"-is_complete_solution: {self.is_complete_solution}\n"
        content += f"-is_valid_solution: {self.is_valid_solution}\n"
        content += f"-{self.key_item}: {self.key_value}\n"
        for item, value in content_dict.items():
            content += f"-{item}: {value}\n"
        if dump_trajectory:
            trajectory_str = "\n".join([
                str(index) + "\t" + heuristic_name + "\t" + str(operator) + "\t" + solution_str.replace("\n", r"\n")
                for index, (heuristic_name, operator, solution_str) in enumerate(self.recording)
            ])
            content += f"-trajectory:\noperation_id\theuristic\toperator(parameter)\tsolution_after_operation\n{trajectory_str}\n"

        if self.output_dir != None:
            output_file = os.path.join(self.output_dir, "result.txt")
            with open(output_file, "w") as file:  
                file.write(content) 
        
        return content<|MERGE_RESOLUTION|>--- conflicted
+++ resolved
@@ -11,15 +11,6 @@
             return next((os.path.join(root, file_name) for root, _, files in os.walk(folder_path) if file_name in files), None)
         self.data_name = data_name
         self.problem = problem
-<<<<<<< HEAD
-        assert mode in ["train", "validation", "test", "smoke"]
-        if os.path.exists(data_name):
-            self.data_path = data_name
-        elif os.path.exists(os.path.join("src", "problems", problem, "data", f"{self.mode}_data", data_name)):
-            self.data_path = os.path.join("src", "problems", problem, "data", f"{self.mode}_data", data_name)
-        elif os.path.exists(os.path.join("output", problem, "data", f"{self.mode}_data", data_name)):
-            self.data_path = os.path.join(os.path.join("output", problem, "data", f"{self.mode}_data", data_name))
-=======
         data_path1 = data_name
         data_path2 = find_file_in_folder(os.path.join("src", "problems", problem, "data"), data_name)
         data_path3 = find_file_in_folder(os.path.join("output", problem, "data"), data_name)
@@ -31,7 +22,6 @@
             self.data_path = data_path3
         else:
             raise BaseException(f"No data {data_name} found.")
->>>>>>> 3a9a8afc
         self.data: tuple = self.load_data(self.data_path)
         self.current_solution: BaseSolution = None
         self.global_data: dict = None
